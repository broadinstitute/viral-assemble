--- conflicted
+++ resolved
@@ -77,14 +77,8 @@
             pass
         else: raise
 
-<<<<<<< HEAD
 def open_or_gzopen(fname, *opts):
     return fname.endswith('.gz') and gzip.GzipFile(fname, *opts) or open(fname, *opts)
-=======
-def open_or_gzopen(fname, mode):
-    return fname.endswith('.gz') and gzip.GzipFile(fname, mode) \
-            or open(fname, mode)
->>>>>>> 2a280c83
 
 def cat_files_and_header(inFiles, outFile, add_header=None, strip_in_rows=0):
     ''' This is like cat... except that we optionally drop header rows from
