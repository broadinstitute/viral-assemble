--- conflicted
+++ resolved
@@ -38,17 +38,6 @@
 echo $ARGS
 # invoke Snakemake in cluster mode with custom wrapper scripts
 snakemake --timestamp --rerun-incomplete --keep-going --nolock \
-<<<<<<< HEAD
-    --jobs 90 \
-        --latency-wait 60 \
-    --force-use-threads \
-    --config mode=UGER \
-    --directory . \
-    --jobscript "$BINDIR/pipes/Broad_UGER/jobscript.sh" \
-    --cluster $BINDIR'/pipes/Broad_UGER/cluster-submitter.py {dependencies} {config[log_dir]}' \
-    "$@"
-=======
-          $ARGS \
           --jobs 90 \
           --force-use-threads \
           --latency-wait 60 \
@@ -56,5 +45,4 @@
           --directory . \
           --jobscript "$BINDIR/pipes/Broad_UGER/jobscript.sh" \
           --cluster "$BINDIR"'/pipes/Broad_UGER/cluster-submitter.py {dependencies} {config[log_dir]}' \
-          "$@"
->>>>>>> 66e0c08b
+          "$@"