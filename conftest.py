--- conflicted
+++ resolved
@@ -18,8 +18,6 @@
 
 
 def pytest_addoption(parser):
-    parser.addoption("--runslow", action="store_true", help="run slow tests")
-
     group = parser.getgroup("terminal reporting", "reporting", after="general")
     group.addoption(
         '--fixture-durations',
@@ -43,26 +41,6 @@
 
 @pytest.fixture(scope='session')
 def tmpdir_session(request, tmpdir_factory):
-<<<<<<< HEAD
-    basetemp = str(tmpdir_factory.getbasetemp())
-    tmpdir = tempfile.mkdtemp(dir=basetemp, prefix='test-session-'+str(id(request.session))+'-')
-    yield tmpdir
-    if os.path.isdir(tmpdir): shutil.rmtree(tmpdir)
-
-@pytest.fixture(scope='module')
-def tmpdir_module(request, tmpdir_factory):
-    basetemp = str(tmpdir_factory.getbasetemp())
-    tmpdir = tempfile.mkdtemp(dir=basetemp, prefix='test-module-'+request.module.__name__+'-')
-    yield tmpdir
-    if os.path.isdir(tmpdir): shutil.rmtree(tmpdir)
-
-@pytest.fixture(autouse=True)
-def tmpdir_function(request, tmpdir, monkeypatch):
-    tmpdir_str = str(tmpdir)
-    monkeypatch.setattr(tempfile, 'tempdir', tmpdir_str)
-    monkeypatch.setenv('TMPDIR', tmpdir_str)
-    return tmpdir_str
-=======
     """Create a session-scope temporary directory."""
     with _tmpdir_aux(request, tmpdir_factory, 'session', id(request.session)) as tmpdir:
         yield tmpdir
@@ -80,7 +58,6 @@
         monkeypatch.setattr(tempfile, 'tempdir', tmpdir)
         monkeypatch.setenv('TMPDIR', tmpdir)
         yield tmpdir
->>>>>>> e4b481af
 
 class FixtureReporter:
 
@@ -125,7 +102,4 @@
         widths = [max(map(len, col)) for col in zip(*rows)]
         for row in rows:
             writer.write(" ".join((val.ljust(width) for val, width in zip(row, widths))))
-            writer.line()
-
-
-            +            writer.line()