--- conflicted
+++ resolved
@@ -34,11 +34,6 @@
         metavar="N",
         help="show N slowest fixture durations (N=0 for all)."
     )
-    parser.addoption(
-        "--runslow", action="store_true", default=False, help="run slow tests"
-    )
-
-<<<<<<< HEAD
     group = parser.getgroup("test_selection", description="test selection", after="general")
     group.addoption(
         '--runslow',
@@ -48,9 +43,6 @@
     )
     group.addoption('--parts-tot', type=int, help="total number of parts")
     group.addoption('--part-num', type=int, help="number of this part")
-
-=======
->>>>>>> cef2e53c
 
 def pytest_configure(config):
     reporter = FixtureReporter(config)
